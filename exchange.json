{
  "Engine": {
<<<<<<< HEAD
    "MarketDataFile": "data/market_data_t2.csv",
=======
    "MarketDataFile": "data/market_data.csv",
>>>>>>> cfde8784
    "MarketEventInterval": 0.05,
    "MarketOpenDelay": 5.0,
    "MatchEventsFile": "match_events.csv",
    "ScoreBoardFile": "score_board.csv",
    "Speed": 4.0,
    "TickInterval": 0.25
  },
  "Execution": {
    "Host": "127.0.0.1",
    "Port": 12345
  },
  "Fees": {
    "Maker": -0.0001,
    "Taker": 0.0002
  },
  "Hud": {
    "Host": "127.0.0.1",
    "Port": 12347
  },
  "Information": {
    "Type": "mmap",
    "Name": "info.dat"
  },
  "Instrument": {
    "EtfClamp": 0.002,
    "TickSize": 1.00
  },
  "Limits": {
    "ActiveOrderCountLimit": 10,
    "ActiveVolumeLimit": 200,
    "MessageFrequencyInterval": 1.0,
    "MessageFrequencyLimit": 50,
    "PositionLimit": 100
  },
  "Traders": {
    "Arb-v1": "secret",
    "Arb-v2": "secret",
    "Default4": "secret",
    "Default1": "secret",
    "Default2": "secret",
    "Default3": "secret",
    "BidAsk-v1": "secret",
    "BidAsk-v2": "secret",
    "Master-v1": "secret",
    "Master-v2": "secret"
  }
}<|MERGE_RESOLUTION|>--- conflicted
+++ resolved
@@ -1,10 +1,6 @@
 {
   "Engine": {
-<<<<<<< HEAD
-    "MarketDataFile": "data/market_data_t2.csv",
-=======
     "MarketDataFile": "data/market_data.csv",
->>>>>>> cfde8784
     "MarketEventInterval": 0.05,
     "MarketOpenDelay": 5.0,
     "MatchEventsFile": "match_events.csv",
